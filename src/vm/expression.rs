use super::{functions, math};
use crate::core::date::DateParseError;
use crate::core::uuid::{Uuid, UuidError};
use crate::db::{Schema, SqlError};
use crate::sql::statement::{
    BinaryOperator, Expression, Function, Temporal, Type, UnaryOperator, Value,
};
use std::fmt::{Display, Formatter};
use std::mem;
use std::ops::Neg;
use std::str::FromStr;

#[derive(Debug, Clone, Copy)]
pub enum VmType {
    Bool,
    String,
    Number,
    Float,
    Date,
}

#[derive(Debug, PartialEq)]
pub enum VmError {
    DivisionByZero(i128, i128),
    NegativeNumSqrt,
}

#[derive(Debug, PartialEq)]
pub enum TypeError {
    CannotApplyUnary {
        operator: UnaryOperator,
        value: Value,
    },
    CannotApplyBinary {
        left: Expression,
        operator: BinaryOperator,
        right: Expression,
    },
    ExpectedType {
        expected: VmType,
        found: Expression,
    },
    ExpectedOneOfTypes {
        expected: Vec<VmType>,
    },
    InvalidDate(DateParseError),
    UuidError(UuidError),
}

<<<<<<< HEAD
/// The default expected types for a given mathematical function.
pub(crate) const DEFAULT_NUM_EXPECTED_TYPES: usize = 1;

=======
>>>>>>> 3c10c78a
trait ValueExtractor<T> {
    fn extract(value: Value, argument: &Expression) -> Result<T, SqlError>;
}

macro_rules! impl_value_extractor {
<<<<<<< HEAD
    ($($value_variant:ident => ($type:ty, $vm_type:ident)),* $(,)?) => {
=======
    (
        $(
            $value_variant:ident => ($type:ty, $vm_type:ident)
        ),* $(,)?
    ) => {
>>>>>>> 3c10c78a
        $(
            impl ValueExtractor<$type> for Value {
                fn extract(value: Value, argument: &Expression) -> Result<$type, SqlError> {
                    match value {
                        Value::$value_variant(x) => Ok(x),
                        _ => Err(SqlError::Type(TypeError::ExpectedType {
                            expected: VmType::$vm_type,
<<<<<<< HEAD
                            found: argument.clone()
=======
                            found: argument.clone(),
>>>>>>> 3c10c78a
                        })),
                    }
                }
            }
        )*
    };
}

pub(crate) fn resolve_expression<'exp>(
    val: &[Value],
    schema: &Schema,
    expression: &'exp Expression,
) -> Result<Value, SqlError> {
    match expression {
        Expression::Value(value) => Ok(value.clone()),
        Expression::Identifier(ident) => match schema.index_of(ident) {
            Some(idx) => Ok(val[idx].clone()),
            None => Err(SqlError::InvalidColumn(ident.clone())),
        },
        Expression::UnaryOperation { operator, expr } => {
            let value = resolve_expression(val, schema, expr)?;
            Ok(match operator {
                UnaryOperator::Minus => value.neg()?.into(),
                _ => value,
            })
        }
        Expression::BinaryOperation {
            left,
            operator,
            right,
        } => {
            let left = resolve_expression(val, schema, left)?;
            let right = resolve_expression(val, schema, right)?;

            let (left, right) = try_coerce(left, right);

            let mismatched_types = || {
                SqlError::Type(TypeError::CannotApplyBinary {
                    left: Expression::Value(left.clone()),
                    operator: *operator,
                    right: Expression::Value(right.clone()),
                })
            };

            if mem::discriminant(&left) != mem::discriminant(&right) {
                return Err(mismatched_types());
            }

            Ok(match operator {
                BinaryOperator::Eq => Value::Boolean(left == right),
                BinaryOperator::Neq => Value::Boolean(left != right),
                BinaryOperator::Lt => Value::Boolean(left < right),
                BinaryOperator::LtEq => Value::Boolean(left <= right),
                BinaryOperator::Gt => Value::Boolean(left > right),
                BinaryOperator::GtEq => Value::Boolean(left >= right),
                BinaryOperator::Like => match (left, right) {
                    (Value::String(left), Value::String(right)) => {
                        Value::Boolean(functions::like(&left, &right))
                    }
                    _ => Value::Boolean(false),
                },

                logical @ (BinaryOperator::And | BinaryOperator::Or) => {
                    let (Value::Boolean(left), Value::Boolean(right)) = (&left, &right) else {
                        return Err(mismatched_types());
                    };

                    match logical {
                        BinaryOperator::And => Value::Boolean(*left && *right),
                        BinaryOperator::Or => Value::Boolean(*left || *right),
                        _ => unreachable!(),
                    }
                }

                arithmetic => {
                    let (left_value, right_value) = left
                        .as_arithmetic_pair(&right)
                        .ok_or_else(mismatched_types)?;

                    if arithmetic == &BinaryOperator::Div && right_value == 0.0 {
                        // TODO: maybe we should do better here
                        return Err(VmError::DivisionByZero(
                            left_value as i128,
                            right_value as i128,
                        )
                        .into());
                    }

                    let result = match arithmetic {
                        BinaryOperator::Plus => left_value + right_value,
                        BinaryOperator::Minus => left_value - right_value,
                        BinaryOperator::Mul => left_value * right_value,
                        BinaryOperator::Div => left_value / right_value,
                        _ => unreachable!("unhandled arithmetic operator: {arithmetic}"),
                    };

                    match (left, right) {
                        (Value::Number(_), Value::Number(_)) if result.fract().eq(&0.0) => {
                            Value::Number(result as i128)
                        }
                        _ => Value::Float(result),
                    }
                }
            })
        }
        Expression::Function { func, args } => match func {
            Function::Substring => {
                let string: String = get_value(val, schema, &args[0])?;

                let start = get_value::<i128>(val, schema, &args[1])
                    .ok()
                    .map(|num| num as usize);

                let count = get_value::<i128>(val, schema, &args[2])
                    .ok()
                    .map(|num| num as isize);

                Ok(Value::String(functions::substring(&string, start, count)))
            }
            Function::Ascii => {
                let string: String = get_value(val, schema, &args[0])?;

                Ok(Value::Number(functions::ascii(&string) as i128))
            }
            Function::Concat => {
                let strings: Vec<String> = args
                    .iter()
<<<<<<< HEAD
                    .map(|arg| get_value(val, schema, arg))
=======
                    .map(|expr| get_value(val, schema, expr))
>>>>>>> 3c10c78a
                    .collect::<Result<Vec<_>, _>>()?;

                Ok(Value::String(functions::concat(&strings)))
            }
            Function::Position => {
                let pat: String = get_value(val, schema, &args[0])?;
                let string: String = get_value(val, schema, &args[1])?;

                Ok(Value::Number(functions::position(&string, &pat) as i128))
            }
<<<<<<< HEAD
            Function::Abs => {
                let value = resolve_expression(val, schema, &args[0])?;
                math::abs(&value)
            }
            Function::Sqrt => {
                let value = resolve_expression(val, schema, &args[0])?;
                math::sqrt(&value)
            }
            Function::Power => {
                let base = resolve_expression(val, schema, &args[0])?;
                let expoent = resolve_expression(val, schema, &args[1])?;
                math::power(&base, &expoent)
            }
            Function::Trunc => {
                let value = resolve_expression(val, schema, &args[0])?;
                let decimals = args
                    .get(1)
                    .and_then(|arg| resolve_expression(val, schema, arg).ok());

                math::trunc(&value, decimals)
            }
            Function::Sign => {
                let value = resolve_expression(val, schema, &args[0])?;
                math::sign(&value)
=======
            Function::TypeOf => {
                let type_of = match &args[0] {
                    Expression::Identifier(name) => {
                        let idx = schema
                            .index_of(name)
                            .ok_or_else(|| SqlError::InvalidColumn(name.into()))?;
                        Ok(schema.columns[idx].data_type.to_string())
                    }
                    _ => Err(SqlError::Other(
                        "Expected identifier for typeof function".into(),
                    )),
                }?;

                Ok(Value::String(type_of))
>>>>>>> 3c10c78a
            }
            _ => unimplemented!("function handling is not yet implemented"),
        },
        Expression::Nested(expr) => resolve_expression(val, schema, expr),
        Expression::Wildcard => unreachable!("Wildcards should have been resolved by now"),
    }
}

impl_value_extractor! {
    String => (String, String),
    Number => (i128, Number),
    Float => (f64, Float),
    Boolean => (bool, Bool),
    Temporal => (Temporal, Date)
}

fn get_value<T>(val: &[Value], schema: &Schema, argument: &Expression) -> Result<T, SqlError>
where
    Value: ValueExtractor<T>,
{
    let value = resolve_expression(val, schema, argument)?;
    Value::extract(value, argument)
}

pub(crate) fn resolve_only_expression(expr: &Expression) -> Result<Value, SqlError> {
    resolve_expression(&[], &Schema::empty(), expr)
}

pub(crate) fn evaluate_where(
    schema: &Schema,
    tuple: &Vec<Value>,
    expr: &Expression,
) -> Result<bool, SqlError> {
    match resolve_expression(tuple, schema, expr)? {
        Value::Boolean(boolean) => Ok(boolean),

        other => Err(SqlError::Type(TypeError::ExpectedType {
            expected: VmType::Bool,
            found: Expression::Value(other),
        })),
    }
}

fn try_coerce(left: Value, right: Value) -> (Value, Value) {
    match (&left, &right) {
        (Value::Float(f), Value::Number(n)) => (Value::Float(*f), Value::Float(*n as f64)),
        (Value::Number(n), Value::Float(f)) => (Value::Float(*n as f64), Value::Float(*f)),
        (Value::String(string), Value::Temporal(_)) => match Temporal::try_from(string.as_str()) {
            Ok(parsed) => (Value::Temporal(parsed), right),
            Err(_) => (left, right),
        },
        (Value::Temporal(from), Value::String(string)) => match Temporal::try_from(string.as_str())
        {
            Ok(parsed) => match mem::discriminant(from) == mem::discriminant(&parsed) {
                true => (left, Value::Temporal(parsed)),
                false => {
                    let (left, right) = Temporal::try_coerce(parsed, *from);
                    (Value::Temporal(left), Value::Temporal(right))
                }
            },
            Err(_) => (left, right),
        },
        (Value::Uuid(_), Value::String(s)) => match Uuid::from_str(s) {
            Ok(parsed) => (left, Value::Uuid(parsed)),
            _ => (left, right),
        },
        (Value::String(s), Value::Uuid(_)) => match Uuid::from_str(s) {
            Ok(parsed) => (Value::Uuid(parsed), right),
            _ => (left, right),
        },
        _ => (left, right),
    }
}

impl From<&Type> for VmType {
    fn from(value: &Type) -> Self {
        match value {
            Type::Boolean => VmType::Bool,
            Type::Varchar(_) => VmType::String,
            Type::Time | Type::Date | Type::DateTime => VmType::Date,
            Type::Real | Type::DoublePrecision => VmType::Float,
            _ => VmType::Number,
        }
    }
}

impl PartialEq for VmType {
    fn eq(&self, other: &Self) -> bool {
        match (self, other) {
            // we do this for coercion properties
            (VmType::Float, VmType::Number) | (VmType::Number, VmType::Float) => true,
            (VmType::String, VmType::Date) | (VmType::Date, VmType::String) => true,
            //(VmType::String, VmType::Number) | (VmType::Number, VmType::String) => true,
            _ => mem::discriminant(self) == mem::discriminant(other),
        }
    }
}

impl Display for TypeError {
    fn fmt(&self, f: &mut Formatter<'_>) -> std::fmt::Result {
        match self {
            TypeError::CannotApplyBinary {
                operator,
                right,
                left,
            } => {
                write!(
                    f,
                    "Cannot apply binary operator {operator:#?} to {left:#?} and {right:#?}"
                )
            }
            TypeError::CannotApplyUnary { operator, value } => {
                write!(f, "Cannot apply unary operator {operator:#?} to {value:#?}")
            }
            TypeError::ExpectedType { expected, found } => {
                write!(f, "Expected {expected:#?} but found {found:#?}")
            }
            TypeError::ExpectedOneOfTypes { expected } => {
                write!(f, "Expected one of ")?;

                for (idx, r#type) in expected.iter().enumerate() {
                    if idx > 0 {
                        write!(f, ", ")?;
                    }

                    write!(f, "{:#?}", r#type)?;
                }

                Ok(())
            }
            TypeError::InvalidDate(err) => err.fmt(f),
            TypeError::UuidError(err) => err.fmt(f),
        }
    }
}

impl Display for VmError {
    fn fmt(&self, f: &mut Formatter<'_>) -> std::fmt::Result {
        match self {
            Self::DivisionByZero(left, right) => write!(f, "Division by zero: {left} / {right}"),
            Self::NegativeNumSqrt => write!(f, "Cannot take square root of a negative number"),
        }
    }
}<|MERGE_RESOLUTION|>--- conflicted
+++ resolved
@@ -47,26 +47,12 @@
     UuidError(UuidError),
 }
 
-<<<<<<< HEAD
-/// The default expected types for a given mathematical function.
-pub(crate) const DEFAULT_NUM_EXPECTED_TYPES: usize = 1;
-
-=======
->>>>>>> 3c10c78a
 trait ValueExtractor<T> {
     fn extract(value: Value, argument: &Expression) -> Result<T, SqlError>;
 }
 
 macro_rules! impl_value_extractor {
-<<<<<<< HEAD
     ($($value_variant:ident => ($type:ty, $vm_type:ident)),* $(,)?) => {
-=======
-    (
-        $(
-            $value_variant:ident => ($type:ty, $vm_type:ident)
-        ),* $(,)?
-    ) => {
->>>>>>> 3c10c78a
         $(
             impl ValueExtractor<$type> for Value {
                 fn extract(value: Value, argument: &Expression) -> Result<$type, SqlError> {
@@ -74,11 +60,7 @@
                         Value::$value_variant(x) => Ok(x),
                         _ => Err(SqlError::Type(TypeError::ExpectedType {
                             expected: VmType::$vm_type,
-<<<<<<< HEAD
                             found: argument.clone()
-=======
-                            found: argument.clone(),
->>>>>>> 3c10c78a
                         })),
                     }
                 }
@@ -206,11 +188,7 @@
             Function::Concat => {
                 let strings: Vec<String> = args
                     .iter()
-<<<<<<< HEAD
                     .map(|arg| get_value(val, schema, arg))
-=======
-                    .map(|expr| get_value(val, schema, expr))
->>>>>>> 3c10c78a
                     .collect::<Result<Vec<_>, _>>()?;
 
                 Ok(Value::String(functions::concat(&strings)))
@@ -221,7 +199,6 @@
 
                 Ok(Value::Number(functions::position(&string, &pat) as i128))
             }
-<<<<<<< HEAD
             Function::Abs => {
                 let value = resolve_expression(val, schema, &args[0])?;
                 math::abs(&value)
@@ -246,7 +223,7 @@
             Function::Sign => {
                 let value = resolve_expression(val, schema, &args[0])?;
                 math::sign(&value)
-=======
+            }
             Function::TypeOf => {
                 let type_of = match &args[0] {
                     Expression::Identifier(name) => {
@@ -261,7 +238,6 @@
                 }?;
 
                 Ok(Value::String(type_of))
->>>>>>> 3c10c78a
             }
             _ => unimplemented!("function handling is not yet implemented"),
         },
