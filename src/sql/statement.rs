//! SQL statements and types declaration.
//! See [this](https://en.wikipedia.org/wiki/Abstract_syntax_tree)
//! to reach out about statements and/or AST.

#![allow(unused)]

use crate::core::date::{DateParseError, NaiveDate, NaiveDateTime, NaiveTime, Parse};
use crate::core::uuid::Uuid;
use crate::vm::expression::{TypeError, VmType};
<<<<<<< HEAD
use std::borrow::Cow;
=======
use std::borrow::Borrow;
>>>>>>> 657f673d
use std::cmp::Ordering;
use std::fmt::{self, Debug, Display, Formatter, Write};
use std::hash::Hash;
use std::ops::Neg;
use std::str::FromStr;

use super::Keyword;

/// SQL statements.
#[derive(Debug, PartialEq)]
pub(crate) enum Statement {
    Create(Create),
    Select(Select),
    Update(Update),
    Insert(Insert),
    Delete(Delete),
    Drop(Drop),
    Commit,
    StartTransaction,
    Rollback,
    Explain(Box<Self>),
}

/// The `UPDATE` assignment instruction.
#[derive(Debug, PartialEq)]
pub(crate) struct Assignment {
    pub identifier: String,
    pub value: Expression,
}

#[derive(Debug, PartialEq, Clone)]
pub struct Column {
    pub name: String,
    pub data_type: Type,
    pub constraints: Vec<Constraint>,
}

#[derive(Debug, PartialEq)]
pub(crate) enum Create {
    Database(String),
    Sequence {
        name: String,
        r#type: Type,
        table: String,
    },
    Table {
        name: String,
        columns: Vec<Column>,
    },
    Index {
        name: String,
        table: String,
        column: String,
        unique: bool,
    },
}

#[derive(Debug, PartialEq)]
pub(crate) struct Select {
    pub columns: Vec<Expression>,
    pub from: String,
    pub r#where: Option<Expression>,
    pub order_by: Vec<OrderBy>,
    pub group_by: Vec<Expression>,
    // TODO: limit
}

#[derive(Debug, PartialEq)]
pub(crate) struct Update {
    pub table: String,
    pub columns: Vec<Assignment>,
    pub r#where: Option<Expression>,
}

#[derive(Debug, PartialEq)]
pub(crate) struct Insert {
    pub into: String,
    pub columns: Vec<String>,
    pub values: Vec<Vec<Expression>>,
}

#[derive(Debug, PartialEq)]
pub(crate) struct Delete {
    pub from: String,
    pub r#where: Option<Expression>,
}

#[derive(Debug, PartialEq)]
pub(crate) enum Drop {
    Table(String),
    Database(String),
}

#[derive(Debug, PartialEq, PartialOrd, Clone)]
pub enum Expression {
    Identifier(String),
    Value(Value),
    Wildcard,
    UnaryOperation {
        operator: UnaryOperator,
        expr: Box<Self>,
    },
    BinaryOperation {
        operator: BinaryOperator,
        left: Box<Self>,
        right: Box<Self>,
    },
    Function {
        func: Function,
        args: Vec<Self>,
    },
    Alias {
        expr: Box<Self>,
        alias: String,
    },
    Nested(Box<Self>),
}

#[derive(Debug, PartialEq, PartialOrd, Clone)]
pub(crate) struct OrderBy {
    pub expr: Expression,
    pub direction: OrderDirection,
}

#[derive(Debug, Default, PartialEq, PartialOrd, Clone, Copy)]
pub(crate) enum OrderDirection {
    #[default]
    Asc,
    Desc,
}

/// Date/Time related types.
///
/// This enum wraps actual values of date/time types, such as a specific calendar date or a time of day.
/// It distinguishes between `DATE`, `TIME`, and `TIMESTAMP` at the value level.
///
/// Values of this type are stored in the `Value::Temporal` variant.
#[derive(Debug, PartialEq, Eq, PartialOrd, Ord, Hash, Clone, Copy)]
pub enum Temporal {
    Date(NaiveDate),
    DateTime(NaiveDateTime),
    Time(NaiveTime),
}

/// A runtime value stored in a table row or returned in a query.
///
/// This enum represents a *concrete value* associated with a column,
/// typically used in query results, expression evaluation, and row serialization.
///
/// For example:
/// - A row with a `VARCHAR` column might store `Value::String("hello".to_string())`.
/// - A `DATE` column would store `Value::Temporal(Temporal::Date(...))`.
///
/// `Value` is the counterpart to `Type`:  
/// - `Type` defines what *kind* of value is allowed.  
/// - `Value` holds the *actual* data.
///
/// This separation allows the system to validate values against schema definitions at runtime.
///
/// ## Equality semantics
///
/// `Value` implements [`PartialEq`] for deep equality:
/// - Two values are equal only if they are the same variant and hold exactly equal contents.
///   For example, `Value::Number(5) == Value::Number(5)` is true,  
///   but `Value::Number(5) == Value::Float(5.0)` is also true, because they can be coerced
///   losslessly from integer to float.
///
/// This enable coercing comparisons (e.g., treating `Number` and `Float` as “same kind”)
/// during query planning.
///
/// ```rust
/// use umbra::sql::statement::Value;
///
/// assert_eq!(Value::Number(5), Value::Number(5));
/// assert_ne!(Value::Number(5), Value::Float(5.1));
/// assert!(Value::Number(5).eq(&Value::Float(5.0))); // both numeric kinds and lossless coercible
/// ```
#[derive(Debug, Clone)]
pub enum Value {
    String(String),
    Number(i128),
    Float(f64),
    Boolean(bool),
    Temporal(Temporal),
    Uuid(Uuid),
}

#[derive(Debug, PartialEq, Clone)]
pub enum Constraint {
    PrimaryKey,
    Unique,
    Default(Expression),
}

#[derive(Debug, PartialEq, PartialOrd, Clone, Copy)]
pub enum UnaryOperator {
    Plus,
    Minus,
}

#[derive(Debug, PartialEq, PartialOrd, Clone, Copy)]
pub enum BinaryOperator {
    Eq,
    Neq,
    Lt,
    LtEq,
    Gt,
    GtEq,
    Plus,
    Minus,
    Mul,
    Div,
    And,
    Or,
    Like,
}

/// SQL data types.
///
/// This enum describes the logical *type* of a column in a table schema.
/// It is used during planning, validation, and schema definition.
///
/// For example:
/// - A column defined as `VARCHAR(255)` will be represented as `Type::Varchar(255)`.
/// - A column of `DATE` will be represented as `Type::Date`.
#[derive(Debug, PartialEq, Clone, Copy)]
pub enum Type {
    /// 2-byte signed integer
    SmallInt,
    /// 2-byte unsigned integer
    UnsignedSmallInt,
    /// 4-byte signed integer
    Integer,
    /// 4-byte unsigned integer
    UnsignedInteger,
    /// 8-byte signed integer
    BigInteger,
    /// 8-byte unsigned integer
    UnsignedBigInteger,
    /// Auto-incrementing 2-byte signed integer (serial) backed by a sequence.
    /// Behaves like PostgreSQL `SERIAL`: uses `next_serial_id`, which is atomic and
    /// **not** rolled back on transaction abort, so gaps can occur.
    /// ([ftp.postgresql.kr](https://ftp.postgresql.kr/docs/9.2/functions-sequence.html))
    SmallSerial,
    /// Auto-incrementing 4-byte signed integer (serial) backed by a sequence.
    /// Behaves like PostgreSQL `SERIAL`: uses `next_serial_id`, which is atomic and
    /// **not** rolled back on transaction abort, so gaps can occur.
    /// ([ftp.postgresql.kr](https://ftp.postgresql.kr/docs/9.2/functions-sequence.html))
    Serial,
    /// Auto-incrementing 8-byte signed integer (bigserial) backed by a sequence.
    /// Behaves like PostgreSQL `BIGSERIAL`: uses `next_serial_id`, which is atomic and
    /// **not** rolled back on transaction abort, so gaps can occur.
    /// ([ftp.postgresql.kr](https://ftp.postgresql.kr/docs/9.2/functions-sequence.html))
    BigSerial,
    /// Boolean type (true/false)
    Boolean,
    /// Variable length character type with a limit
    Varchar(usize),
    /// 4-byte variable-precision floating point type.
    Real,
    /// 8-byte variable-precision floating point type.
    DoublePrecision,
    /// 8-byte Universal Unique Identifier defined by [RFC 4122](https://datatracker.ietf.org/doc/html/rfc4122).
    Uuid,
    Date,
    Time,
    DateTime,
}

/// Subset of `SQL` functions.
#[derive(Debug, Clone, Copy, PartialEq, PartialOrd)]
pub enum Function {
    /// Extracts the `string` to the `length` at the `start`th character (if specified) and stop
    /// after the `count` character. Must provide at least of of `start` and `count`.
    /// ```sql
    /// SUBSTRING(string text [FROM start text][FOR count int]) -> text;
    /// ```
    Substring,
    /// Concatenates the string representation of all arguments.
    Concat,
    /// Returns the numeric representation of argument's first character.
    Ascii,
    /// Returns the first index of the specified `substring` within the given `string`. Returns
    /// zero if it's not present.
    /// ```sql
    /// POSITION(substring text IN string text) -> int;
    /// ```
    Position,
    Abs,
    Sign,
    Sqrt,
    Power,
    Trunc,
    /// Computes the number of input rows.
    Count,
    /// Computes the average (arithmetic mean) of all input values.
    Avg,
    /// Computes the sum of the input values.
    Sum,
    /// Computes the minimum of the input values.
    Min,
    /// Computes the maximum of the input values.
    Max,
    /// Returns the data type of any value.
    TypeOf,
    UuidV4,
}

impl Column {
    pub fn new(name: &str, data_type: Type) -> Self {
        Self {
            name: name.to_string(),
            data_type,
            constraints: vec![],
        }
    }

    pub fn primary_key(name: &str, data_type: Type) -> Self {
        Self {
            name: name.to_string(),
            data_type,
            constraints: vec![Constraint::PrimaryKey],
        }
    }

    pub fn unique(name: &str, data_type: Type) -> Self {
        Self {
            name: name.to_string(),
            data_type,
            constraints: vec![Constraint::Unique],
        }
    }
}

impl Type {
    pub fn is_integer_in_bounds(&self, int: &i128) -> bool {
        let bound = match self {
            Self::SmallInt => i16::MIN as i128..=i16::MAX as i128,
            Self::UnsignedSmallInt => u16::MIN as i128..=u16::MAX as i128,
            Self::SmallSerial => 1..=(i16::MAX as i128),
            Self::Integer => i32::MIN as i128..=i32::MAX as i128,
            Self::UnsignedInteger => 0..=u32::MAX as i128,
            Self::Serial => 1..=(i32::MAX as i128),
            Self::BigInteger => i64::MIN as i128..=i64::MAX as i128,
            Self::UnsignedBigInteger => 0..=u64::MAX as i128,
            Self::BigSerial => 1..=(i64::MAX as i128),
            other => panic!("bound checking must be used only for integer: {other:#?}"),
        };

        bound.contains(int)
    }

    pub const fn is_float_in_bounds(&self, float: &f64) -> bool {
        match self {
            Self::Real => *float >= f32::MIN as f64 && *float <= f32::MAX as f64,
            Self::DoublePrecision => float.is_finite(),
            other => panic!("bound checking must be used only for floats"),
        }
    }

    pub const fn is_integer(&self) -> bool {
        match self {
            Self::SmallInt
            | Self::UnsignedSmallInt
            | Self::Integer
            | Self::UnsignedInteger
            | Self::BigInteger
            | Self::UnsignedBigInteger => true, // uuid in the end is just an integer number
            _ => self.is_serial(),
        }
    }

    pub const fn is_serial(&self) -> bool {
        match self {
            Self::SmallSerial | Self::Serial | Self::BigSerial => true,
            _ => false,
        }
    }

    pub const fn is_float(&self) -> bool {
        match self {
            Self::Real | Self::DoublePrecision => true,
            _ => false,
        }
    }

    /// Returns true if is any numeric type.
    pub const fn is_number(&self) -> bool {
        matches!(self, Self::Uuid) || self.is_serial() || self.is_integer()
    }

    // Returns true if this `Type` can be auto-generated
    pub const fn can_be_autogen(&self) -> bool {
        matches!(self, Self::Uuid) || self.is_serial()
    }

    pub const fn max(&self) -> usize {
        match self {
            Self::SmallSerial => 32767usize,
            Self::Serial => 2147483647usize,
            Self::BigSerial => 9223372036854775807usize,
            _ => panic!("MAX function is meant to be used only for serial types"),
        }
    }
}

impl Display for Statement {
    fn fmt(&self, f: &mut fmt::Formatter) -> fmt::Result {
        match self {
            Statement::Create(create) => match create {
                Create::Sequence {
                    name,
                    r#type,
                    table,
                } => write!(f, "CREATE SEQUENCE {name} AS {type} OWNED BY {table}")?,
                Create::Table { name, columns } => {
                    write!(f, "CREATE TABLE {name} ({})", join(columns, ", "))?;
                }

                Create::Database(name) => {
                    write!(f, "CREATE DATABASE {name}")?;
                }

                Create::Index {
                    name,
                    table,
                    column,
                    unique,
                } => {
                    let unique = if *unique { "UNIQUE" } else { "" };
                    write!(f, "CREATE {unique} INDEX {name} ON {table}({column})")?;
                }
            },

            Statement::Select(Select {
                columns,
                from,
                r#where,
                order_by,
                group_by,
            }) => {
                write!(f, "SELECT {} FROM {from}", join(columns, ", "))?;
                if let Some(expr) = r#where {
                    write!(f, " WHERE {expr}")?;
                }

                if !order_by.is_empty() {
                    write!(f, " ORDER BY {}", join(order_by, ", "))?;
                }

                if !group_by.is_empty() {
                    write!(f, " GROUP BY {}", join(group_by, ", "))?;
                }
            }

            Statement::Delete(Delete { from, r#where }) => {
                write!(f, "DELETE FROM {from}")?;
                if let Some(expr) = r#where {
                    write!(f, " WHERE {expr}")?;
                }
            }

            Statement::Update(Update {
                table,
                columns,
                r#where,
            }) => {
                write!(f, "UPDATE {table} SET {}", join(columns, ", "))?;
                if let Some(expr) = r#where {
                    write!(f, " WHERE {expr}")?;
                }
            }

            Statement::Insert(Insert {
                into,
                columns,
                values,
            }) => {
                let columns = match columns.is_empty() {
                    true => String::from(" "),
                    false => format!(" ({}) ", join(columns, ", ")),
                };

                let values = join(
                    &values
                        .iter()
                        .map(|row| format!("({})", join(row, ", ")))
                        .collect::<Vec<_>>(),
                    ", ",
                );

                write!(f, "INSERT INTO {into}{columns}VALUES ({})", values)?;
            }

            Statement::Drop(drop) => {
                match drop {
                    Drop::Table(name) => write!(f, "DROP TABLE {name}")?,
                    Drop::Database(name) => write!(f, "DROP DATABASE {name}")?,
                };
            }

            Statement::StartTransaction => f.write_str("BEGIN TRANSACTION")?,
            Statement::Commit => f.write_str("COMMIT")?,
            Statement::Rollback => f.write_str("ROLLBACK")?,
            Statement::Explain(statement) => write!(f, "EXPLAIN {statement}")?,
        };

        f.write_char(';')
    }
}

impl Expression {
    pub(in crate::sql) fn unwrap_alias(&self) -> &Self {
        match self {
            Expression::Alias { ref expr, .. } => &**expr,
            _ => self,
        }
    }

    pub(in crate::sql) fn unwrap_name(&self) -> Cow<'_, str> {
        match self {
            Expression::Alias { alias, .. } => Cow::Borrowed(&alias),
            Expression::Nested(expr) => expr.unwrap_name(),
            expr => Cow::Owned(expr.to_string()),
        }
    }

    pub(in crate::sql) fn is_aggr_fn(&self) -> bool {
        matches!(self, Expression::Function { func, .. } if func.is_aggr())
    }
}

impl Default for Expression {
    fn default() -> Self {
        Expression::Wildcard
    }
}

impl Value {
    pub(crate) fn as_arithmetic_pair(&self, other: &Self) -> Option<(f64, f64)> {
        match (self, other) {
            (Value::Number(a), Value::Number(b)) => Some((*a as f64, *b as f64)),
            (Value::Float(a), Value::Float(b)) => Some((*a, *b)),
            (Value::Number(a), Value::Float(b)) => Some((*a as f64, *b)),
            (Value::Float(a), Value::Number(b)) => Some((*a, *b as f64)),
            _ => None,
        }
    }
}

impl Temporal {
    pub(crate) fn try_coerce(self, other: Self) -> (Self, Self) {
        match (self, other) {
            (Self::Time(_), Self::DateTime(timestamp)) => (self, Self::Time(timestamp.into())),
            (Self::DateTime(timestamp), Self::Time(_)) => (Self::Time(timestamp.into()), other),
            (Self::Date(_), Self::DateTime(timestamp)) => (self, Self::Date(timestamp.into())),
            (Self::DateTime(timestamp), Self::Date(_)) => (Self::Date(timestamp.into()), other),
            _ => (self, other),
        }
    }
}

impl PartialEq for Value {
    fn eq(&self, other: &Self) -> bool {
        match (self, other) {
            (Value::Number(a), Value::Number(b)) => a == b,
            (Value::Float(a), Value::Float(b)) => a == b,
            // we do this because we can coerce them later to do a comparison between floats and
            // integers
            (Value::Number(a), Value::Float(b)) => (*a as f64) == *b,
            (Value::Float(a), Value::Number(b)) => *a == (*b as f64),
            (Value::String(a), Value::String(b)) => a == b,
            (Value::Boolean(a), Value::Boolean(b)) => a == b,
            (Value::Temporal(a), Value::Temporal(b)) => a == b,
            (Value::Uuid(a), Value::Uuid(b)) => a == b,
            _ => false,
        }
    }
}

impl Eq for Value {}

impl PartialOrd for Value {
    fn partial_cmp(&self, other: &Self) -> Option<Ordering> {
        match (self, other) {
            (Value::Float(a), Value::Float(b)) => a.partial_cmp(b),
            (Value::Number(a), Value::Number(b)) => a.partial_cmp(b),
            (Value::String(a), Value::String(b)) => a.partial_cmp(b),
            (Value::Boolean(a), Value::Boolean(b)) => a.partial_cmp(b),
            (Value::Temporal(a), Value::Temporal(b)) => Some(a.cmp(b)),
            (Value::Uuid(a), Value::Uuid(b)) => Some(a.cmp(b)),
            _ => panic!("those values are not comparable"),
        }
    }
}

impl Hash for Value {
    fn hash<H: std::hash::Hasher>(&self, state: &mut H) {
        fn encode_float(f: &f64) -> u64 {
            // normalize -0.0 and 0.0 to the same bits, and treat all nans the same.
            let mut bits = f.to_bits();
            if bits == (-0.0f64).to_bits() {
                bits = 0.0f64.to_bits();
            }
            if f.is_nan() {
                // all nans are hashed as the same.
                bits = 0x7ff8000000000000u64;
            } else if bits >> 63 != 0 {
                // for negatives, flip all bits for total ordering.
                bits = !bits;
            }

            bits
        }

        match self {
            Self::Float(f) => encode_float(f).hash(state),
            Value::Number(n) => n.hash(state),
            Value::String(s) => s.hash(state),
            Value::Boolean(b) => b.hash(state),
            Value::Temporal(t) => t.hash(state),
            Value::Uuid(u) => u.hash(state),
        }
    }
}

impl Neg for Value {
    type Output = Result<Self, TypeError>;
    fn neg(self) -> Self::Output {
        match self {
            Value::Number(num) => Ok(Value::Number(-num)),
            Value::Float(float) => Ok(Value::Float(-float)),
            v => Err(TypeError::CannotApplyUnary {
                operator: UnaryOperator::Minus,
                value: v,
            }),
        }
    }
}

impl Display for Column {
    fn fmt(&self, f: &mut Formatter<'_>) -> std::fmt::Result {
        write!(f, "{} {}", self.name, self.data_type)?;

        for constraint in &self.constraints {
            f.write_char(' ')?;
            f.write_str(match constraint {
                Constraint::PrimaryKey => "PRIMARY KEY",
                Constraint::Unique => "UNIQUE",
                Constraint::Default(value) => "DEFAULT {value}",
            })?;
        }

        Ok(())
    }
}

impl Display for Expression {
    fn fmt(&self, f: &mut Formatter<'_>) -> std::fmt::Result {
        match self {
            Self::Identifier(ident) => f.write_str(ident),
            Self::Value(value) => write!(f, "{value}"),
            Self::Wildcard => f.write_char('*'),
            Self::BinaryOperation {
                operator,
                left,
                right,
            } => {
                write!(f, "{left} {operator} {right}")
            }
            Self::UnaryOperation { operator, expr } => {
                write!(f, "{operator}{expr}")
            }
            Self::Function { func, args } => write!(f, "{func}"),
            Self::Alias { expr, alias } => write!(f, "{expr} AS {alias}"),
            Self::Nested(expr) => write!(f, "({expr})"),
        }
    }
}

impl Display for BinaryOperator {
    fn fmt(&self, f: &mut Formatter<'_>) -> std::fmt::Result {
        f.write_str(match self {
            Self::Plus => "+",
            Self::Minus => "-",
            Self::Mul => "*",
            Self::Div => "/",
            Self::Eq => "=",
            Self::Neq => "!=",
            Self::Gt => ">",
            Self::GtEq => ">=",
            Self::Lt => "<",
            Self::LtEq => "<=",
            Self::And => "AND",
            Self::Or => "OR",
            Self::Like => "LIKE",
        })
    }
}

impl Display for UnaryOperator {
    fn fmt(&self, f: &mut Formatter<'_>) -> std::fmt::Result {
        f.write_char(match self {
            Self::Minus => '-',
            Self::Plus => '+',
        })
    }
}

impl Display for Assignment {
    fn fmt(&self, f: &mut Formatter<'_>) -> fmt::Result {
        write!(f, "{} = {}", self.identifier, self.value)
    }
}

impl Display for Type {
    fn fmt(&self, f: &mut Formatter<'_>) -> std::fmt::Result {
        match self {
            Type::Boolean => f.write_str("BOOLEAN"),
            Type::SmallInt => f.write_str("SMALLINT"),
            Type::UnsignedSmallInt => f.write_str("SMALLINT UNSIGNED"),
            Type::Integer => f.write_str("INT"),
            Type::UnsignedInteger => f.write_str("INT UNSIGNED"),
            Type::BigInteger => f.write_str("BIGINT"),
            Type::UnsignedBigInteger => f.write_str("BIGINT UNSIGNED"),
            Type::SmallSerial => f.write_str("SMALLSERIAL"),
            Type::Serial => f.write_str("SERIAL"),
            Type::BigSerial => f.write_str("BIGSERIAL"),
            Type::Real => f.write_str("REAL"),
            Type::DoublePrecision => f.write_str("DOUBLE PRECISION"),
            Type::Uuid => f.write_str("UUID"),
            Type::DateTime => f.write_str("TIMESTAMP"),
            Type::Time => f.write_str("TIME"),
            Type::Date => f.write_str("DATE"),
            Type::Varchar(max) => write!(f, "VARCHAR({max})"),
        }
    }
}

impl Display for Value {
    fn fmt(&self, f: &mut Formatter<'_>) -> std::fmt::Result {
        match self {
            Value::String(string) => write!(f, "\"{string}\""),
            Value::Number(number) => write!(f, "{number}"),
            Value::Float(float) => write!(f, "{float}"),
            Value::Boolean(bool) => f.write_str(if *bool { "TRUE" } else { "FALSE" }),
            Value::Temporal(temporal) => write!(f, "{temporal}"),
            Value::Uuid(uuid) => write!(f, "{uuid}"),
        }
    }
}

impl Function {
    /// Returns respectively the minimum and the maximum (if there's any) number of function's arguments.
    pub const fn size_of_args(&self) -> Option<(usize, usize)> {
        const UNARY: Option<(usize, usize)> = Some((1, 1));
        match self {
            Self::Substring => Some((2, 3)),
            Self::Concat => Some((1, usize::MAX)),
            Self::Position => Some((2, 2)),
            Self::Power => Some((2, 2)),
            Self::Trunc => Some((1, 2)),
            Self::Ascii => UNARY,
            func if func.is_math() => UNARY,
            func if func.is_unary() => UNARY,
            _ => None,
        }
    }

    /// Returns the `VmType` that this function returns.
    pub const fn return_type(&self) -> VmType {
        match self {
            Self::Substring | Self::Concat | Self::TypeOf => VmType::String,
            Self::Avg | Self::Min | Self::Max | Self::Sum => VmType::Float,
            Self::Abs | Self::Sqrt | Self::Trunc | Self::Power => VmType::Float,
            Self::Substring | Self::Concat => VmType::String,
            Self::UuidV4 | Self::Ascii | Self::Position | Self::Sign | Self::Count => {
                VmType::Number
            }
        }
    }

    pub const fn is_math(&self) -> bool {
        return matches!(
            self,
            Self::Trunc | Self::Abs | Self::Sqrt | Self::Sign | Self::Power
        );
    }

    pub const fn is_aggr(&self) -> bool {
        matches!(
            self,
            Self::Count | Self::Sum | Self::Avg | Self::Min | Self::Max
        )
    }

    pub(in crate::sql) const fn is_unary(&self) -> bool {
        matches!(self, Self::Ascii | Self::TypeOf) || self.is_aggr()
    }
}

impl Display for Function {
    fn fmt(&self, f: &mut Formatter<'_>) -> fmt::Result {
        f.write_str(self.borrow())
    }
}

macro_rules! define_function_mapping {
    ($($variant:ident => $str:expr),* $(,)?) => {
        impl std::borrow::Borrow<str> for Function {
            fn borrow(&self) -> &str {
                match self {
                    $(Function::$variant => $str,)*
                }
            }
        }

        impl std::str::FromStr for Function {
            type Err = ();

            fn from_str(s: &str) -> Result<Self, Self::Err> {
                let upper = s.to_uppercase();
                match upper.as_str() {
                    $($str => Ok(Function::$variant),)*
                    _ => Err(()),
                }
            }
        }
    };
}

define_function_mapping! {
    Substring => "SUBSTRING",
    Concat => "CONCAT",
    Ascii => "ASCII",
    Position => "POSITION",
    Power => "POWER",
    Abs => "ABS",
    Trunc => "TRUNC",
    Sign => "SIGN",
    Sqrt => "SQRT",
    Min => "MIN",
    Sum => "SUM",
    Avg => "AVG",
    Count => "COUNT",
    TypeOf => "TYPEOF",
    Max => "MAX",
    UuidV4 => "UUIDV4",
}

impl From<Function> for Keyword {
    fn from(value: Function) -> Self {
        match value {
            Function::Sqrt => Self::Sqrt,
            Function::Ascii => Self::Ascii,
            Function::Position => Self::Position,
            Function::Power => Self::Power,
            Function::Substring => Self::Substring,
            Function::Sign => Self::Sign,
            Function::Abs => Self::Abs,
            Function::Concat => Self::Concat,
            Function::Trunc => Self::Trunc,
            Function::Min => Self::Min,
            Function::Max => Self::Max,
            Function::Count => Self::Count,
            Function::TypeOf => Self::TypeOf,
            Function::Avg => Self::Avg,
            Function::Sum => Self::Sum,
            Function::UuidV4 => unimplemented!(),
        }
    }
}

impl TryFrom<&Keyword> for Function {
    type Error = ();

    fn try_from(value: &Keyword) -> Result<Self, Self::Error> {
        match value {
            Keyword::Sqrt => Ok(Self::Sqrt),
            Keyword::Ascii => Ok(Self::Ascii),
            Keyword::Position => Ok(Self::Position),
            Keyword::Power => Ok(Self::Power),
            Keyword::Substring => Ok(Self::Substring),
            Keyword::Sign => Ok(Self::Sign),
            Keyword::Abs => Ok(Self::Abs),
            Keyword::Concat => Ok(Self::Concat),
            Keyword::Trunc => Ok(Self::Trunc),
            _ => Err(()),
        }
    }
}

impl Display for Temporal {
    fn fmt(&self, f: &mut Formatter<'_>) -> fmt::Result {
        match self {
            Self::DateTime(datetime) => Display::fmt(datetime, f),
            Self::Date(date) => Display::fmt(date, f),
            Self::Time(time) => Display::fmt(time, f),
        }
    }
}

<<<<<<< HEAD
impl Display for OrderBy {
    fn fmt(&self, f: &mut Formatter<'_>) -> fmt::Result {
        match self.direction {
            OrderDirection::Asc => write!(f, "{} ASC", self.expr),
            OrderDirection::Desc => write!(f, "{} DESC", self.expr),
        }
    }
}

impl From<Expression> for OrderBy {
    fn from(expr: Expression) -> Self {
        Self {
            expr,
            direction: Default::default(),
        }
=======
impl From<i128> for Value {
    fn from(value: i128) -> Self {
        Self::Number(value)
    }
}

impl From<f64> for Value {
    fn from(value: f64) -> Self {
        Self::Float(value)
    }
}

impl From<f32> for Value {
    fn from(value: f32) -> Self {
        Self::Float(value as f64)
    }
}

impl From<&str> for Value {
    fn from(value: &str) -> Self {
        Self::String(value.to_string())
>>>>>>> 657f673d
    }
}

impl From<Temporal> for Value {
    fn from(value: Temporal) -> Self {
        Self::Temporal(value)
    }
}

impl From<NaiveDate> for Temporal {
    fn from(value: NaiveDate) -> Self {
        Self::Date(value)
    }
}

impl From<NaiveDateTime> for Temporal {
    fn from(value: NaiveDateTime) -> Self {
        Self::DateTime(value)
    }
}

impl From<NaiveTime> for Temporal {
    fn from(value: NaiveTime) -> Self {
        Self::Time(value)
    }
}

impl TryFrom<&str> for Temporal {
    type Error = DateParseError;

    fn try_from(value: &str) -> Result<Self, Self::Error> {
        if let Ok(dt) = NaiveDateTime::parse_str(value) {
            return Ok(Temporal::DateTime(dt));
        }

        if let Ok(date) = NaiveDate::parse_str(value) {
            return Ok(Temporal::Date(date));
        }

        if let Ok(time) = NaiveTime::parse_str(value) {
            return Ok(Temporal::Time(time));
        }

        Err(DateParseError::InvalidDateTime)
    }
}

pub(crate) fn join<'t, T: Display + 't>(
    values: impl IntoIterator<Item = &'t T>,
    separator: &str,
) -> String {
    let mut joined = String::new();
    let mut iter = values.into_iter();

    if let Some(value) = iter.next() {
        write!(joined, "{}", &value).unwrap();
    }

    for value in iter {
        joined.push_str(separator);
        write!(joined, "{value}").unwrap();
    }

    joined
}<|MERGE_RESOLUTION|>--- conflicted
+++ resolved
@@ -7,11 +7,8 @@
 use crate::core::date::{DateParseError, NaiveDate, NaiveDateTime, NaiveTime, Parse};
 use crate::core::uuid::Uuid;
 use crate::vm::expression::{TypeError, VmType};
-<<<<<<< HEAD
 use std::borrow::Cow;
-=======
 use std::borrow::Borrow;
->>>>>>> 657f673d
 use std::cmp::Ordering;
 use std::fmt::{self, Debug, Display, Formatter, Write};
 use std::hash::Hash;
@@ -914,7 +911,6 @@
     }
 }
 
-<<<<<<< HEAD
 impl Display for OrderBy {
     fn fmt(&self, f: &mut Formatter<'_>) -> fmt::Result {
         match self.direction {
@@ -930,7 +926,8 @@
             expr,
             direction: Default::default(),
         }
-=======
+}
+  
 impl From<i128> for Value {
     fn from(value: i128) -> Self {
         Self::Number(value)
@@ -952,7 +949,6 @@
 impl From<&str> for Value {
     fn from(value: &str) -> Self {
         Self::String(value.to_string())
->>>>>>> 657f673d
     }
 }
 
