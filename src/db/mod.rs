--- conflicted
+++ resolved
@@ -2682,7 +2682,6 @@
     }
 
     #[test]
-<<<<<<< HEAD
     fn basic_math_functions() -> DatabaseResult {
         let mut db = Database::default();
         db.exec(
@@ -2756,8 +2755,11 @@
         for row in query.tuples {
             assert!(row.iter().all(|i| i.eq(&Value::Number(1))));
         }
-
-=======
+      
+        Ok(())
+    }
+
+    #[test]
     fn count_function() -> DatabaseResult {
         let mut db = Database::default();
         db.exec("CREATE TABLE customer (id SERIAL PRIMARY KEY, name VARCHAR(50), last_name VARCHAR(50));")?;
@@ -2954,8 +2956,6 @@
                 vec![Value::Number(3), Value::Number(3), Value::Float(50.0), Value::Float(50.0)],
             ]
         );
-
->>>>>>> 3c10c78a
         Ok(())
     }
 }